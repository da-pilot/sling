.tabs .tabs-list {
  display: flex;
  flex-direction: row;
  gap: 7px;
  width: 100%;
  overflow-x: auto;
<<<<<<< HEAD
  justify-content: flex-start;
  margin-bottom: 24px;
=======
  justify-content: center;
>>>>>>> 107663be
}

.tabs .tabs-list button {
  display: flex;
  min-width: fit-content;
  font-size: 1rem;
  padding-inline: unset;
  padding: 0 0.75rem;
  font-weight: 500;
  text-align: center;
  text-transform: none;
  background: none;
  outline: none;
  white-space: nowrap;
  justify-content: center;
  line-height: normal;
}

.tabs.columns p {
  line-height: 1.5rem;
}

.tabs.columns > div {
  width: unset;
}

.tabs .tabs-list button p {
  max-width: fit-content;
  color: rgb(23 23 37);
  opacity: 0.6;
  padding-bottom: 0.5rem;
  border-bottom: 3px transparent rgb(255 106 19);
}

.tabs.columns .tabs-tab p {
  font-size:1rem;
}

.tabs .tabs-list button[aria-selected="true"] p {
  opacity: 1;
  border-bottom: 3px solid rgb(255 106 19);
  transition: width 0.3s ease-out 0s, left 0.3s ease 0s;
}

.tabs .tabs-list button[aria-selected="false"]:hover,
.tabs .tabs-list button[aria-selected="false"]:focus {
  cursor: pointer;
}

.tabs .tabs-list button[aria-selected="false"]:hover p,
.tabs .tabs-list button[aria-selected="false"]:focus p {
  opacity: 0.8;
}

.tabs .tabs-panel {
  margin-top: -1px;
  padding: 0 16px;
  overflow: auto;
}

.tabs.columns .tabs-panel {
  padding: 0;
}

.tabs .tabs-panel[aria-hidden="true"] {
  display: none;
}

@media (width >= 768px) {
    .tabs .tabs-list {
      justify-content: center;
    }
}<|MERGE_RESOLUTION|>--- conflicted
+++ resolved
@@ -4,12 +4,7 @@
   gap: 7px;
   width: 100%;
   overflow-x: auto;
-<<<<<<< HEAD
-  justify-content: flex-start;
-  margin-bottom: 24px;
-=======
   justify-content: center;
->>>>>>> 107663be
 }
 
 .tabs .tabs-list button {
@@ -77,9 +72,3 @@
 .tabs .tabs-panel[aria-hidden="true"] {
   display: none;
 }
-
-@media (width >= 768px) {
-    .tabs .tabs-list {
-      justify-content: center;
-    }
-}