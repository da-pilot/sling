--- conflicted
+++ resolved
@@ -17,7 +17,6 @@
   const numColumns = [...block.children].filter((child) => child.children.length === 3);
   const isStandard = numColumns.length === block.children.length;
   const isNonStandard = numColumns.length !== block.children.length;
-
   let newBlock;
   // if tabs has 3 columns, use first col for tab category and 2nd and 3rd for tab content
   // and build the block based on the variant provided
@@ -25,20 +24,12 @@
     const subBlockToBuild = [...block.classList].filter(
       (className) => AVAILABLE_SUB_BLOCKS.includes(className),
     )[0];
-<<<<<<< HEAD
-    // console.log(subBlockToBuild);
-=======
     // build a new block with sub block in the 2nd column
->>>>>>> ec2c0f3d
     if (subBlockToBuild) {
       newBlock = document.createElement('div');
       // build content for the sub block
       const rows = [...block.children];
       block.innerHTML = '';
-<<<<<<< HEAD
-      // Handle two-column rows
-=======
->>>>>>> ec2c0f3d
       if (isNonStandard) {
         let currentTabCategory;
         let oldTabCategory;
@@ -165,7 +156,7 @@
   });
 
   block.prepend(tablist);
-  if (isStandard || isNonStandard || isTwoColumns) {
+  if (isStandard || isNonStandard) {
     await loadBlocks(block);
   }
 }