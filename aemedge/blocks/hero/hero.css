/* stylelint-disable no-descending-specificity */

main .hero-container > div {
  max-width: unset;
}

main .hero-container {
  padding: 0;
}

.hero-container h1 {
  text-align: center;
}

.hero {
  position: relative;
<<<<<<< HEAD
  min-height: 670px;
  border: none;
  overflow: hidden;
}

.hero-content {
  border: none;
  padding: 48px 32px 6%;
  min-height: 500px;
  display: flex;
  -webkit-box-pack: justify;
  justify-content: center;
  flex-flow: column;
  position: relative;
  inset: 0;
  background: linear-gradient(rgba(51 51 76 / 0%) 50%, 85%, rgb(23 23 37) 100%), radial-gradient(110% 100% at 75% 25%, rgba(32 32 50 / 0%) 0%, rgb(23 23 37) 100%);
  box-sizing: border-box;
  width: 100%;
  padding-right: 0;
  color: rgb(255 255 255);
  -webkit-box-align: start;
  align-items: start;
  text-align: left;
=======
  padding: 32px;
  background: #0d66d0;
}

.blog-article .hero {
  min-height: 300px;
  background: transparent;
>>>>>>> 6ce28f77
}

.hero h1 {
  max-width: 700px;
  color: white;
  font-size: 3rem;
  line-height: 54px;
  font-weight: 800;
  letter-spacing: -1.15px;
  margin: 0 0 1rem;
}

/* Fire style */
.hero strong em,
.hero em strong {
  font-style: normal;
  color: #faa21b;
  font-size: 1em;
}

<<<<<<< HEAD
.hero h2 {
  font-size: 24px;
  line-height: 30px;
  font-weight: 700;
  letter-spacing: -0.75px;
  margin: 1rem 0;
  max-width: 600px;
}

.hero .multiple-images {
  display: flex;
  flex-wrap: wrap;
  justify-content: center;
  gap: 1rem;
}

.hero picture:not(.foreground),
.hero picture.background {
  position: absolute;
=======
.category .hero > div > div {
  width: 80%;
  margin: 0 auto;
}

.hero picture {
>>>>>>> 6ce28f77
  z-index: -1;
  inset: 0;
  object-fit: cover;
  box-sizing: border-box;
}

<<<<<<< HEAD
.hero picture.foreground {
  position: relative;
  object-fit: cover;
  box-sizing: border-box;
  width: 100%;
  padding-top: 1.5rem;
  padding-bottom: 1.5rem;
  padding-left: 0;
  text-align: center;
}

.hero video {
  margin: 0;
  padding: 0;
  max-width: unset;
  box-sizing: unset;
  position: absolute;
  min-height: 100%;
  width: 100%;
  top: 0;
  left: 50%;
  transform: translateX(-50%);
  object-fit: cover;
  z-index: -1;
}

.hero.marquee video {
  height: 100%;
  top: 50%;
  transform: translateX(-50%) translateY(-50%);
=======
.blog-article .hero picture {
  position: absolute;
>>>>>>> 6ce28f77
}

.hero img {
  object-fit: cover;
  width: 100%;
  height: 100%;
}

.hero a {
  /* text-decoration: unset; */
  color: #f5f5f6;
  font-size: 1.25rem;
  line-height: 1.5rem;
  font-weight: 700;
}

.hero em strong a,
.hero strong em a {
  /* text-decoration: unset; */
  color: unset;
  font-size: unset;
  line-height: unset;
  font-weight: unset;
}

@media (width >= 768px) {
 .category .hero > div > div {
    width: 33%;
  }
}

@media (width >= 992px) {
  .hero {
    min-height: 743px;
  }

  .hero-content {
    padding: 80px 128px 6%;
    width: 100%;
    border: none;
    min-height: 500px;
    display: flex;
    -webkit-box-pack: justify;
    justify-content: center;
    flex-flow: column;
    position: absolute;
    inset: 0;
    background: linear-gradient(rgba(51 51 76 / 0%) 50%, 85%, rgb(23 23 37) 100%), radial-gradient(110% 100% at 75% 25%, rgba(32 32 50 / 0%) 0%, rgb(23 23 37) 100%);
    box-sizing: border-box;
    padding-right: 0;
    color: rgb(255 255 255);
    -webkit-box-align: start;
    align-items: start;
    text-align: left;
  }

  .hero-content h1 {
    font-size: 52px;
    line-height: 58px;
    letter-spacing: -1.25px;
    margin: 0 0 1rem;
  }

  .hero-content h2 {
    font-size: 28px;
    line-height: 34px;
    font-weight: 700;
    letter-spacing: -1px;
    margin: 1rem 0;
  }

  .hero picture.foreground {
    padding-left: 1.5rem;
    width: 50%;
    position: absolute;
    top: 10%;
    left: 50%;
    object-fit: cover;
    box-sizing: border-box;
    padding-top: 1.5rem;
    padding-bottom: 1.5rem;
    text-align: center;
  }
}<|MERGE_RESOLUTION|>--- conflicted
+++ resolved
@@ -14,7 +14,6 @@
 
 .hero {
   position: relative;
-<<<<<<< HEAD
   min-height: 670px;
   border: none;
   overflow: hidden;
@@ -38,15 +37,6 @@
   -webkit-box-align: start;
   align-items: start;
   text-align: left;
-=======
-  padding: 32px;
-  background: #0d66d0;
-}
-
-.blog-article .hero {
-  min-height: 300px;
-  background: transparent;
->>>>>>> 6ce28f77
 }
 
 .hero h1 {
@@ -67,7 +57,6 @@
   font-size: 1em;
 }
 
-<<<<<<< HEAD
 .hero h2 {
   font-size: 24px;
   line-height: 30px;
@@ -87,21 +76,12 @@
 .hero picture:not(.foreground),
 .hero picture.background {
   position: absolute;
-=======
-.category .hero > div > div {
-  width: 80%;
-  margin: 0 auto;
-}
-
-.hero picture {
->>>>>>> 6ce28f77
   z-index: -1;
   inset: 0;
   object-fit: cover;
   box-sizing: border-box;
 }
 
-<<<<<<< HEAD
 .hero picture.foreground {
   position: relative;
   object-fit: cover;
@@ -132,10 +112,6 @@
   height: 100%;
   top: 50%;
   transform: translateX(-50%) translateY(-50%);
-=======
-.blog-article .hero picture {
-  position: absolute;
->>>>>>> 6ce28f77
 }
 
 .hero img {
@@ -159,12 +135,6 @@
   font-size: unset;
   line-height: unset;
   font-weight: unset;
-}
-
-@media (width >= 768px) {
- .category .hero > div > div {
-    width: 33%;
-  }
 }
 
 @media (width >= 992px) {
