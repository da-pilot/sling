--- conflicted
+++ resolved
@@ -68,13 +68,12 @@
   z-index: 11;
 }
 
-<<<<<<< HEAD
 .static span.close {display: none}
 
 main .block.global-banner[data-block-status="loaded"].static {
   justify-content: center;
 }
-=======
+
 .global-banner.turquoise-center{
   background: linear-gradient(to right, #00B9FF 0%, var(--turquoise) 50%, #00B9FF 100%); 
 
@@ -165,8 +164,7 @@
 
 main .block.global-banner[data-block-status="loaded"].cyan-black a{ 
   color: var(--clr-black);
-} 
->>>>>>> c9f30483
+}
 
 .global-banner.blue-orange {
   background: var(--blue-to-orange);
