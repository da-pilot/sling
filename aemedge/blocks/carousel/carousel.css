.carousel {
  padding: 48px 0 0;
}

.carousel .carousel-slides-container {
  position: relative;
  border-radius: 4px;
  overflow: hidden;
}

/* Add shadow effect during slide transitions */
.carousel .carousel-slides-container.slide-transition::before,
.carousel .carousel-slides-container.slide-transition::after {
  content: '';
  position: absolute;
  top: 0;
  bottom: 0;
  width: 15px;
  z-index: 2;
  pointer-events: none;
  transition: opacity 0.5s ease;
}

.carousel .carousel-slides-container.slide-transition::before {
  left: 0;
  background: linear-gradient(to right, rgb(0 0 0 / 10%), transparent);
}

.carousel .carousel-slides-container.slide-transition::after {
  right: 0;
  background: linear-gradient(to left, rgb(0 0 0 / 10%), transparent);
}

.rewards .carousel .carousel-slides-container {
  margin-left: 16.6667%;
  width: 66.6667%;
}

.carousel .carousel-slides,
.carousel .carousel-slide-indicators {
  list-style: none;
  margin: 0;
  padding: 0;
}

.carousel .carousel-slides {
  display: flex;
  scroll-behavior: smooth;
  scroll-snap-type: x mandatory;
  overflow: scroll clip;

  /* Increase transition time for smoother slides */
  transition: transform 0.8s ease-in-out;
}

.carousel .carousel-slides::-webkit-scrollbar {
  display: none;
}

.carousel.medium .carousel-slides {
  min-width: 16.66% !important;
}

.rewards .carousel .carousel-slides {
  padding: 0;
}

.carousel .carousel-slide {
  scroll-snap-align: start;
  display: flex;
  flex-direction: column;
  justify-content: center;
  position: relative;
  min-width: 50%;

  /* align-items: flex-start; */

  /* min-height: min(40rem, calc(100svh - var(--nav-height))); */
}

.carousel .carousel-slide:has(.carousel-slide-content[data-align="center"]) {
  align-items: center;
}

.carousel .carousel-slide:has(.carousel-slide-content[data-align="right"]) {
  align-items: flex-end;
}

.carousel .carousel-slide .carousel-slide-image {
  display: flex;
  box-sizing: border-box;
  margin: 0;
  padding: 0;
  text-decoration: none;
  pointer-events: none;
  position: relative;
  text-align: center;
  color: white;
}

.carousel .carousel-slide .carousel-slide-image picture {
  /* position: absolute;
  inset: 0; */
  pointer-events: none;
  min-width: 100%;
  width: 100%;
  min-height: 100%;
  height: 100%;
}

.carousel.medium .carousel-slide .carousel-slide-image picture {
  /* position: absolute;
  inset: 0; */
  min-width: 90%;
  width: 90%;
  min-height: 100%;
  height: 100%;
}

.carousel .carousel-slide .carousel-slide-image picture > img {
  /* height: 100%;
  width: 100%;
  object-fit: cover; */
  pointer-events: auto;
  min-height: calc(100% - 1.5rem);
  height: calc(100% - 1.5rem);
  min-width: calc(100% - 1.5rem);
  width: calc(100% - 1.5rem);
  margin: 0.75rem;
  border-radius: 0.25em;
  object-fit: cover;
  background: rgb(239 239 241);
  filter: drop-shadow(0 4px 4px rgb(0 0 0 / 20%));
}

.carousel.medium .carousel-slide .carousel-slide-image picture > img {
  min-width: 100%;
}

.rewards .carousel .carousel-slide .carousel-slide-image picture > img{
  pointer-events: auto;
  min-height: calc(100% - 1.5rem);
  height: calc(100% - 1.5rem);
  min-width: calc(100% - 1.5rem);
  width: calc(100% - 1.5rem);
  margin: 0.75rem;
  border-radius: 0.25em;
  object-fit: cover;
  background: rgb(239 239 241);
}

.carousel .carousel-slide .carousel-slide-content {
  z-index: 1;
  padding: 1rem;
  margin: 1.5rem 3rem;
  color: white;
  background-color: rgba(0 0 0 / 50%);
  position: relative;
  width: var(--slide-content-width, auto);
}

.carousel .carousel-slide-indicators {
  display: none;
}

.carousel .carousel-slide-indicator span,
.carousel .carousel-navigation-buttons span {
  border: 0;
  clip: rect(0 0 0 0);
  clip-path: inset(50%);
  height: 1px;
  margin: -1px;
  overflow: hidden;
  padding: 0;
  position: absolute;
  width: 1px;
  white-space: nowrap;
}

.carousel .carousel-navigation-buttons {
  position: absolute;
  top: 50%;
  transform: translateY(-50%);
  left: 0;
  right: 0;
  display: flex;
  align-items: center;
  justify-content: space-between;
  z-index: 1;
}

.carousel .carousel-navigation-buttons.hide{
  display: none;
}

.carousel.medium .carousel-navigation-buttons {
  top: 45%;
}

.carousel.hovered .carousel-navigation-buttons button,
.carousel:hover .carousel-navigation-buttons button {
  opacity: 1;
}

.carousel.medium .carousel-navigation-buttons button {
  opacity: 0; /* Add this line to hide the buttons by default */
  transition: opacity 0.5s;
}

.carousel.medium:hover .carousel-navigation-buttons button {
  opacity: 1; /* Add this line to show the buttons on hover */
}
/* stylelint-disable-next-line no-descending-specificity */
.carousel:not(.full) .carousel-navigation-buttons button {
<<<<<<< HEAD
=======
  opacity: 0;
  transition: opacity 0.3s ease, background-color 0.3s ease;
>>>>>>> 2382c56b
  backface-visibility: hidden;
  top: calc(50% - 1.25rem);
  left: 0.625rem;
  min-width: 2.75rem;
  width: 2.75rem;
  min-height: 2.75rem;
  height: 2.75rem;
  line-height: 0;
  border: none;
  border-radius: 50%;
  background: rgb(245 245 246 / 80%);
  cursor: pointer;
  backdrop-filter: blur(5px);
}

.carousel:not(.full):hover .carousel-navigation-buttons button {
  opacity: 1;
  background-color: rgb(245 245 246 / 95%) !important;
  transform: scale(1.05);
}

.carousel .carousel-navigation-buttons button::after {
  display: block;
  content: "";
  border: 2.5px black solid;
  border-bottom: 0;
  border-left: 0;
  height: 0.5rem;
  width: 0.5rem;
  position: absolute;
  top: 50%;
  left: calc(50% + 2px);
  transform: translate(-50%, -50%) rotate(-135deg);
}

.carousel .carousel-navigation-buttons button.slide-next::after {
  transform: translate(-50%, -50%)  rotate(45deg);
  left: calc(50% - 3px);
}

@media (width >= 768px) {
  .carousel {
    padding: 40px 10px 0;
  }

  .rewards .carousel{
    padding: 40px 0 0;
  }

  .carousel .carousel-slide {
    min-width: 33.334%;
  }

  .carousel.medium .carousel-slide {
    min-width: 25%;
  }

  .carousel .carousel-slide .carousel-slide-content {
    --slide-content-width: 50%;

    margin: 2.5rem 5rem;
  }

  .carousel .carousel-slide .carousel-slide-content[data-align="justify"] {
    --slide-content-width: auto;
  }

  .rewards .carousel .carousel-slide {
    min-width: 25%;
  }

  .tabs.wide .carousel .carousel-slide {
    min-width: 16.66%;
  }
}

@media (width >= 1024px) {
  .carousel.medium .carousel-slide {
    min-width: 16.66%;
  }

  .rewards .carousel .carousel-slides {
    padding: 0 1rem;
  }

  .rewards .carousel .carousel-slide {
    min-width: 16.6667%;
  }

  .rewards .carousel-navigation-buttons{
    display: none;
  }
<<<<<<< HEAD
=======

  .carousel.slides-1 .carousel-slide { min-width: 100% !important; }
  .carousel.slides-2 .carousel-slide { min-width: 50% !important; }
  .carousel.slides-3 .carousel-slide { min-width: 33.3333% !important; }
  .carousel.slides-4 .carousel-slide { min-width: 25% !important; }
  .carousel.slides-5 .carousel-slide { min-width: 20% !important; }
  .carousel.slides-6 .carousel-slide { min-width: 16.6667% !important; }
>>>>>>> 2382c56b
}

/* full carousel variant */
.carousel.full {
  padding: 0;
  width: 100%;
  position: relative;
}

.carousel.full .carousel-slides-container {
  width: 100%;
  margin: 0;
}

.carousel.full .carousel-slides {
  scroll-snap-type: x mandatory;
  overflow: hidden;
}
/* stylelint-disable-next-line no-descending-specificity */
.carousel.full .carousel-slide {
  min-width: 100%; /* Full width slides */
  aspect-ratio: 15 / 4; /* Adjust height as needed */
  position: relative;
}

.carousel.full .carousel-slide .carousel-slide-image {
  aspect-ratio: auto;
  width: 100%;
  height: 100%;
}

.carousel.full .carousel-slide .carousel-slide-image picture {
  position: absolute;
  inset: 0;
  width: 100%;
  height: 100%;
}

.carousel.full .carousel-slide .carousel-slide-image picture > img {
  width: 100%;
<<<<<<< HEAD
=======
  height: 100%;
>>>>>>> 2382c56b
  object-fit: cover;
  margin: 0;
  border-radius: 0;
  filter: none;
}

/* Navigation buttons for full variant */
.carousel.full .carousel-navigation-buttons {
  position: absolute;
  top: 50%;
  transform: translateY(-50%);
  width: 100%;
  padding: 0 ;
}

/* Remove hide class from navigation buttons in full variant */
.carousel.full .carousel-navigation-buttons.hide {
  display: flex; /* Override the hide class */
}

/* stylelint-disable-next-line no-descending-specificity */
.carousel.full .carousel-navigation-buttons button {
<<<<<<< HEAD
  background-color: #9e9b9b;
=======
  background-color: #333;
>>>>>>> 2382c56b
  border: none;
  border-radius: 50%;
  width: 32px;
  height: 32px;
  cursor: pointer;
  position: relative;
  transition: background-color 0.3s;
  margin: 0 20px;
}

.carousel.full .carousel-navigation-buttons button:hover {
<<<<<<< HEAD
  background: rgb(252 191 56);
=======
  background: #fcbf38;
>>>>>>> 2382c56b
}

.carousel.full .carousel-slide-indicators {
  display: flex;
  justify-content: center;
  gap: 8px;
  position: absolute;
  bottom: 20px;
  width: 100%;
  z-index: 2;
}
/* stylelint-disable-next-line no-descending-specificity */
.carousel.full .carousel-slide-indicators button {
  width: 12px;
  height: 12px;
  border-radius: 50%;
  border: 2px solid white;
  background: transparent;
  padding: 0;
  cursor: pointer;
  transition: background-color 0.3s;
}

.carousel.full .carousel-slide-indicators button[disabled] {
<<<<<<< HEAD
  background: #dbc76a;
=======
  background: #fcbf38;
>>>>>>> 2382c56b
}

/* Hide the text inside indicators */
.carousel.full .carousel-slide-indicators span {
  border: 0;
  clip: rect(0 0 0 0);
  height: 1px;
  margin: -1px;
  overflow: hidden;
  padding: 0;
  position: absolute;
  width: 1px;
  white-space: nowrap;
}


.carousel.full .carousel-navigation-buttons .slide-prev::after,
.carousel.full .carousel-navigation-buttons .slide-next::after {
  content: '';
  display: block;
  width: 8px;
  height: 8px;
  border: solid #000;
  border-width: 0 3px 3px 0;
  position: absolute;
  top: 50%;
  left: 50%;
}

.carousel.full .carousel-navigation-buttons .slide-prev::after {
  transform: translate(-25%, -50%) rotate(135deg);
}

.carousel.full .carousel-navigation-buttons .slide-next::after {
  transform: translate(-75%, -50%) rotate(-45deg);
<<<<<<< HEAD
=======
}

.tabs.wide .carousel .carousel-slide {
  min-width: 16.66%;  /* Default for desktop: 6 slides */
}

@media (width >= 768px) and (width < 1024px) {
  .tabs.wide .carousel .carousel-slide {
    min-width: 50%;  /* Tablet: 2 slides */
  }
}

@media (width < 768px) {
  .tabs.wide .carousel .carousel-slide {
    min-width: 100%;  /* Mobile: 1 slide */
  }
>>>>>>> 2382c56b
}<|MERGE_RESOLUTION|>--- conflicted
+++ resolved
@@ -212,11 +212,8 @@
 }
 /* stylelint-disable-next-line no-descending-specificity */
 .carousel:not(.full) .carousel-navigation-buttons button {
-<<<<<<< HEAD
-=======
   opacity: 0;
   transition: opacity 0.3s ease, background-color 0.3s ease;
->>>>>>> 2382c56b
   backface-visibility: hidden;
   top: calc(50% - 1.25rem);
   left: 0.625rem;
@@ -309,8 +306,6 @@
   .rewards .carousel-navigation-buttons{
     display: none;
   }
-<<<<<<< HEAD
-=======
 
   .carousel.slides-1 .carousel-slide { min-width: 100% !important; }
   .carousel.slides-2 .carousel-slide { min-width: 50% !important; }
@@ -318,7 +313,6 @@
   .carousel.slides-4 .carousel-slide { min-width: 25% !important; }
   .carousel.slides-5 .carousel-slide { min-width: 20% !important; }
   .carousel.slides-6 .carousel-slide { min-width: 16.6667% !important; }
->>>>>>> 2382c56b
 }
 
 /* full carousel variant */
@@ -359,10 +353,7 @@
 
 .carousel.full .carousel-slide .carousel-slide-image picture > img {
   width: 100%;
-<<<<<<< HEAD
-=======
   height: 100%;
->>>>>>> 2382c56b
   object-fit: cover;
   margin: 0;
   border-radius: 0;
@@ -385,11 +376,7 @@
 
 /* stylelint-disable-next-line no-descending-specificity */
 .carousel.full .carousel-navigation-buttons button {
-<<<<<<< HEAD
-  background-color: #9e9b9b;
-=======
   background-color: #333;
->>>>>>> 2382c56b
   border: none;
   border-radius: 50%;
   width: 32px;
@@ -401,11 +388,7 @@
 }
 
 .carousel.full .carousel-navigation-buttons button:hover {
-<<<<<<< HEAD
-  background: rgb(252 191 56);
-=======
   background: #fcbf38;
->>>>>>> 2382c56b
 }
 
 .carousel.full .carousel-slide-indicators {
@@ -430,11 +413,7 @@
 }
 
 .carousel.full .carousel-slide-indicators button[disabled] {
-<<<<<<< HEAD
-  background: #dbc76a;
-=======
   background: #fcbf38;
->>>>>>> 2382c56b
 }
 
 /* Hide the text inside indicators */
@@ -470,8 +449,6 @@
 
 .carousel.full .carousel-navigation-buttons .slide-next::after {
   transform: translate(-75%, -50%) rotate(-45deg);
-<<<<<<< HEAD
-=======
 }
 
 .tabs.wide .carousel .carousel-slide {
@@ -488,5 +465,4 @@
   .tabs.wide .carousel .carousel-slide {
     min-width: 100%;  /* Mobile: 1 slide */
   }
->>>>>>> 2382c56b
 }