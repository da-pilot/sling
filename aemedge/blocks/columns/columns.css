--- conflicted
+++ resolved
@@ -48,12 +48,9 @@
   }
 }
 
-<<<<<<< HEAD
 .columns.devices {
   text-align: left;
 } 
-=======
->>>>>>> 4894d0b7
 
 .columns.cards > div > div {
   border-radius: 4px;
