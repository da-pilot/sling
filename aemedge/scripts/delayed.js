--- conflicted
+++ resolved
@@ -1,5 +1,3 @@
-<<<<<<< HEAD
-=======
 // eslint-disable-next-line import/no-cycle
 
 import { loadScript, getMetadata } from './aem.js';
@@ -14,5 +12,4 @@
   } else if (window.location.host.endsWith('.page')) {
     await loadScript('https://assets.adobedtm.com/f4211b096882/26f71ad376c4/launch-6367a8aeb307-staging.min.js');
   }
-}
->>>>>>> 2382c56b
+}