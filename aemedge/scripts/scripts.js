import {
  buildBlock,
  loadFooter,
  decorateIcons,
  decorateSections,
  decorateBlocks,
  decorateTemplateAndTheme,
  waitForLCP,
  loadBlocks,
  loadCSS,
  getMetadata,
  decorateBlock,
  loadBlock,
  toClassName,
  loadScript,
} from './aem.js';

import {
  buildBlogBreadcrumb,
  buildPopularBlogs,
  getPageType,
  buildFragmentBlocks,
  createTag,
  loadGameFinders,
  loadPackageCards,
  centerHeadlines,
  configSideKick,
  buildVideoBlocks,
<<<<<<< HEAD
  setFragmentIds,
=======
>>>>>>> 2382c56b
} from './utils.js';

const LCP_BLOCKS = ['category']; // add your LCP blocks to the list
const TEMPLATES = ['blog-article', 'blog-category']; // add your templates here
const TEMPLATE_META = 'template';
const EXT_IMAGE_URL = /dish\.scene7\.com|\/aemedge\/svgs\/|delivery-p\d+-e\d+\.adobeaemcloud\.com\/adobe\/assets\//;

/**
 * Sanitizes a string for use as class name.
 * @param {string} name The unsanitized string
 * @returns {string} The class name
 */

/**
 * Builds hero block and prepends to main in a new section.
 * @param {Element} main The container element
 */
function buildHeroBlock(main) {
  const pictures = main.querySelectorAll('picture');
  if ((getPageType() === 'blog' && pictures?.length > 0) || (getPageType() === 'category' && pictures?.length > 0)) {
    const h1 = main.querySelector('h1');
    const images = [];
    if (h1) {
      h1.classList.add('blog-primary-title');
      if (pictures.length >= 2) {
        main.querySelectorAll('picture').forEach((image, idx) => {
          // eslint-disable-next-line no-bitwise
          if (h1 && (h1.compareDocumentPosition(image) & Node.DOCUMENT_POSITION_PRECEDING)) {
            images.push(image);
            if (idx === 0) {
              image.classList.add('desktop');
              // load desktop image eager on desktop
              const mquery = window.matchMedia('(min-width: 769px)');
              if (mquery.matches) {
                image.querySelector('img').setAttribute('loading', 'eager');
              } else {
                image.querySelector('img').setAttribute('loading', 'lazy');
              }
            }
            if (idx === 1) {
              image.classList.add('mobile');
              // load mobile image eager on mobile
              const mquery = window.matchMedia('(max-width: 768px)');
              if (mquery.matches) {
                image.querySelector('img').setAttribute('loading', 'eager');
              } else {
                image.querySelector('img').setAttribute('loading', 'lazy');
              }
            }
          }
        });
      } else if (pictures.length === 1) {
        const image = main.querySelector('picture');
        if (h1 && (h1.compareDocumentPosition(image) && Node.DOCUMENT_POSITION_PRECEDING)) {
          images.push(image);

          image.classList.add('desktop,mobile');
          // load desktop image eager on desktop
          const mquery = window.matchMedia('(min-width: 769px)');
          if (mquery.matches) {
            image.querySelector('img').setAttribute('loading', 'eager');
          } else {
            image.querySelector('img').setAttribute('loading', 'lazy');
          }
        }
      }
      if (getPageType() === 'blog') {
        const section = document.createElement('div');
        section.append(buildBlock('blog-hero', { elems: images }));
        const breadCrumb = buildBlogBreadcrumb();
        if (breadCrumb) {
          breadCrumb.classList.add('blog-details-breadcrumb');
          section.append(breadCrumb);
        }
        section.append(h1);
        main.prepend(section);
      }
    } else if (pictures.length >= 2) {
      main.querySelectorAll('picture').forEach((image, idx) => {
        // eslint-disable-next-line no-bitwise
        images.push(image);
        if (idx === 0) {
          image.classList.add('desktop');
          // load desktop image eager on desktop
          const mquery = window.matchMedia('(min-width: 769px)');
          if (mquery.matches) {
            image.querySelector('img').setAttribute('loading', 'eager');
          } else {
            image.querySelector('img').setAttribute('loading', 'lazy');
          }
        }
        if (idx === 1) {
          image.classList.add('mobile');
          // load mobile image eager on mobile
          const mquery = window.matchMedia('(max-width: 768px)');
          if (mquery.matches) {
            image.querySelector('img').setAttribute('loading', 'eager');
          } else {
            image.querySelector('img').setAttribute('loading', 'lazy');
          }
        }
      });
    } else if (pictures.length === 1) {
      const image = main.querySelector('picture');

      images.push(image);

      image.classList.add('desktop,mobile');
      // load desktop image eager on desktop
      const mquery = window.matchMedia('(min-width: 769px)');
      if (mquery.matches) {
        image.querySelector('img').setAttribute('loading', 'eager');
      } else {
        image.querySelector('img').setAttribute('loading', 'lazy');
      }
    }
  }
}

function autolinkModals(element) {
  element.addEventListener('click', async (e) => {
    const origin = e.target.closest('a');

    if (origin && origin.href && origin.href.includes('/modals/')) {
      e.preventDefault();
      const { openModal } = await import(`${window.hlx.codeBasePath}/blocks/modal/modal.js`);
      openModal(origin.href);
    }
  });
}

export function buildMultipleButtons(main) {
  const buttons = main.querySelectorAll('.button-container:not(.subtext)');

  buttons.forEach((button) => {
    const parent = button.parentElement;
    const siblingButton = button.nextElementSibling;

    if (siblingButton && siblingButton.classList.contains('subtext') && !parent.classList.contains('combined')) {
      const buttonContainer = createTag('div', { class: 'button-container combined' });
      parent.insertBefore(buttonContainer, button);
      buttonContainer.append(button, siblingButton);
    }

    if (siblingButton && siblingButton.classList.contains('button-container') && !siblingButton.classList.contains('subtext')) {
      const nextSibling = siblingButton.nextElementSibling;
      if (nextSibling && !nextSibling.classList.contains('subtext') && !parent.classList.contains('buttons-container')) {
        const buttonContainer = createTag('div', { class: 'buttons-container' });
        parent.insertBefore(buttonContainer, button);
        buttonContainer.append(button, siblingButton);
      }
    }
  });

  const buttonGroups = main.querySelectorAll('div.button-container.combined');
  buttonGroups.forEach((buttonGroup) => {
    const parent = buttonGroup.parentElement;
    const siblingButton = buttonGroup.nextElementSibling;
    const siblingUp = buttonGroup.previousElementSibling;

    if (!parent.classList.contains('buttons-container')) {
      if (siblingButton && siblingButton.classList.contains('combined')) {
        const buttonContainer = createTag('div', { class: 'buttons-container' });
        parent.insertBefore(buttonContainer, buttonGroup);
        buttonContainer.append(buttonGroup, siblingButton);
      }
      if (siblingButton && siblingButton.classList.contains('button-container') && !siblingButton.classList.contains('combined')) {
        const buttonContainer = createTag('div', { class: 'buttons-container' });
        parent.insertBefore(buttonContainer, buttonGroup);
        buttonContainer.append(buttonGroup, siblingButton);
      }
      if (siblingUp && siblingUp.classList.contains('button-container') && !siblingUp.classList.contains('combined')) {
        const buttonContainer = createTag('div', { class: 'buttons-container' });
        parent.insertBefore(buttonContainer, buttonGroup);
        buttonContainer.append(siblingUp, buttonGroup);
      }
    }
  });
}

/**
 * Sets an optimized background image for a given section element.
 * This function takes into account the device's viewport width and device pixel ratio
 * to choose the most appropriate image from the provided breakpoints.
 *
 * @param {HTMLElement} section - The section element to which the background image will be applied.
 * @param {string} bgImage - The base URL of the background image.
 * @param {Array<{width: string, media?: string}>} [breakpoints=[
 *  { width: '450' },
 *   { media: '(min-width: 450px)', width: '750' },
 *   { media: '(min-width: 768px)', width: '1024' },
 *   { media: '(min-width: 1024px)', width: '1600' },
 *   { media: '(min-width: 1600px)', width: '2200' },
 * ]] - An array of breakpoint objects. Each object contains a `width` which is the width of the
 * image to request, and an optional `media` which is a media query string indicating when this
 * breakpoint should be used.
 */

export const resizeListeners = new WeakMap();
export function getBackgroundImage(element) {
  const sectionData = element.dataset.background;
  const bgImages = sectionData.split(',').map((img) => img.trim());
  return (bgImages.length === 1
    || (window.innerWidth > 1024 && bgImages.length === 2)) ? bgImages[0] : bgImages[1];
}

export function createOptimizedBackgroundImage(element, breakpoints = [
  { width: '450' },
  { media: '(min-width: 450px)', width: '768' },
  { media: '(min-width: 768px)', width: '1024' },
  { media: '(min-width: 1024px)', width: '1600' },
  { media: '(min-width: 1600px)', width: '2000' },
]) {
  const updateBackground = () => {
    const bgImage = getBackgroundImage(element);
    const hexColorRegex = /^#([A-Fa-f0-9]{6}|[A-Fa-f0-9]{3})$/;
    if (hexColorRegex.test(bgImage)) {
      element.style.backgroundColor = bgImage;
      return;
    }
    const pathname = EXT_IMAGE_URL.test(bgImage)
      ? bgImage
      : new URL(bgImage, window.location.href).pathname;
    const matchedBreakpoint = breakpoints
      .filter((br) => !br.media || window.matchMedia(br.media).matches)
      .reduce((acc, curr) => (parseInt(curr.width, 10)
      > parseInt(acc.width, 10) ? curr : acc), breakpoints[0]);

    const adjustedWidth = matchedBreakpoint.width * window.devicePixelRatio;
    element.style.backgroundImage = EXT_IMAGE_URL.test(bgImage) ? `url(${pathname}`
      : `url(${pathname}?width=${adjustedWidth}&format=webply&optimize=highest)`;
  };

  if (resizeListeners.has(element)) {
    window.removeEventListener('resize', resizeListeners.get(element));
  }
  resizeListeners.set(element, updateBackground);
  window.addEventListener('resize', updateBackground);
  updateBackground();
}

function decorateStyledSections(main) {
  Array.from(main.querySelectorAll('.section[data-background]')).forEach((section) => {
    createOptimizedBackgroundImage(section);
  });
}

/**
 * consolidate the first two divs in a section into two columns
 * Special case for when there is 1 fragment-wrapper
 * @param main
 */

function makeTwoColumns(main) {
  const sections = main.querySelectorAll('.section.columns-2');
  let columnTarget;
  let columnTwoItems;
  sections.forEach((section) => {
    const fragmentSections = section.querySelector('.fragment-wrapper');
    const columnOne = document.createElement('div');
    columnOne.classList.add('column-1');
    const columnTwo = document.createElement('div');
    columnTwo.classList.add('column-2');

    if (!fragmentSections) {
      const children = Array.from(section.children);
      children.forEach((child, index) => {
        if (index % 2 === 0) {
          columnOne.append(child);
        } else {
          columnTwo.append(child);
        }
      });

      // section.innerHTML = ''; // any extra divs are removed
      section.append(columnOne, columnTwo);
    } else {
      // 1 fragment-wrapper div plus 1 default content div only
      columnTarget = section.querySelector('.fragment-wrapper');
      columnOne.append(...columnTarget.children);
      columnTwoItems = section.querySelector('div');
      columnTwo.append(columnTwoItems);
      section.append(columnOne, columnTwo);
    }
  });
}

async function buildGlobalBanner(main) {
  const banner = getMetadata('global-banner');
  if (banner) {
    const bannerURL = new URL(banner);
    const bannerPath = bannerURL.pathname;
    if (bannerURL) {
      const bannerLink = createTag('a', { href: bannerPath }, bannerPath);
      const fragment = buildBlock('fragment', [[bannerLink]]);
      const section = createTag('div', { class: 'section' });
      const wrapper = document.createElement('div');
      wrapper.append(fragment);
      section.append(wrapper);
      main.prepend(section);
      decorateBlock(fragment);
      await loadBlock(fragment);
    }
  }
}

async function setNavType() {
  const nav = getMetadata('nav');
  if (nav && nav.includes('nav-without-topnav')) {
    const header = document.querySelector('header');
    header?.classList.add('nav-without-topnav');
  }
}

/*  BUTTONS DECORATION */
export function replaceTildesWithDel() {
  // Only process block-level elements where tildes might wrap HTML
  const elements = document.querySelectorAll('p, li, h1, h2, h3, h4, h5, h6');
  const tildeRegex = /~~([\s\S]*?)~~/g; // [\s\S] allows matching across tags and newlines

  elements.forEach((element) => {
    // Only replace if there are tildes present
    if (element.innerHTML.includes('~~')) {
      element.innerHTML = element.innerHTML.replace(tildeRegex, '<del>$1</del>');
    }
  });
}

/**
 * Decorates paragraphs containing a single link as buttons.
 * @param {Element} element container element
 */

export function decorateButtons(element) {
  element.querySelectorAll('a').forEach((a) => {
    a.title = a.title || a.textContent;
    if (a.href !== a.textContent && !a.href.includes('/fragments/') && !EXT_IMAGE_URL.test(a.href)) {
      const hasIcon = a.querySelector('.icon');
      if (hasIcon || a.querySelector('img')) return;

      const up = a.parentElement;
      const twoup = up.parentElement;
      const threeup = twoup.parentElement;
      const childTag = a?.firstChild?.tagName?.toLowerCase();
      const isSubscript = childTag === 'sub';
      const isSuperscript = childTag === 'sup';
      const isEm = up.tagName === 'EM';

      if (isSubscript && !isEm) {
        a.classList.add('blue');
        up.classList.add('button-container', 'subtext');
      } else if (isSubscript && isEm) {
        a.classList.add('white');
        twoup.classList.add('button-container', 'subtext');
      } else if (isSuperscript) {
        a.classList.add('black');
        up.classList.add('button-container', 'subtext');
      } else {
        const linkText = a.textContent;
        const linkTextEl = document.createElement('span');
        linkTextEl.classList.add('link-button-text');
        linkTextEl.textContent = linkText;
        a.setAttribute('aria-label', linkText);

        // Check for tilde-wrapped content in different contexts
        const checkAndRemoveTildes = (nodes) => Array.from(nodes).some((node, index, arr) => {
          if (node === a) {
            const prevNode = arr[index - 1];
            const nextNode = arr[index + 1];
            if (prevNode?.textContent === '~~' && nextNode?.textContent === '~~') {
              prevNode.remove();
              nextNode.remove();
              return true;
            }
          }
          return false;
        });

        if (up.childNodes.length === 1 && (up.tagName === 'P' || up.tagName === 'DIV')) {
          // Fragment Case 1: Link text is wrapped in tildes
          const linkTextHasTildes = /^~~[\s\S]*~~$/.test(a.textContent);

          // Remove tildes if they exist
          if (linkTextHasTildes) {
            const cleanText = linkTextEl.textContent.replace(/^~~([\s\S]*)~~$/, '$1');
            linkTextEl.textContent = cleanText;
            a.title = cleanText;
            a.setAttribute('aria-label', cleanText);
          }

          a.textContent = '';
          a.className = linkTextHasTildes ? 'button primary' : 'button text';
          up.classList.add('button-container');
          a.append(linkTextEl);
        } else if (up.childNodes.length === 3) {
          if (up.tagName === 'P' && checkAndRemoveTildes(up.childNodes)) {
            a.className = 'button primary';
            up.classList.add('button-container');
          } else if (up.tagName === 'EM' && checkAndRemoveTildes(up.childNodes)) {
            a.className = 'button secondary';
            up.classList.add('button-container');
          }
        } else if (up.childNodes.length === 1 && up.tagName === 'EM' && threeup.childNodes.length === 1 && twoup.tagName === 'DEL' && (threeup.tagName === 'P' || threeup.tagName === 'DIV')) {
          a.className = 'button secondary';
          threeup.classList.add('button-container');
        }

        const pageType = getPageType();
        if (pageType === 'blog') {
          if (up.childNodes.length === 1 && up.tagName === 'DEL' && twoup.childNodes.length === 1 && (twoup.tagName === 'P' || twoup.tagName === 'DIV')) {
            a.className = 'button primary';
            if (a.href.includes('/cart/')) a.target = '_blank';
            twoup.classList.add('button-container');
          }
          if (up.childNodes.length === 1 && up.tagName === 'EM' && threeup.childNodes.length === 1 && twoup.tagName === 'DEL' && (threeup.tagName === 'P' || threeup.tagName === 'DIV')) {
            a.className = 'button secondary';
            if (a.href.includes('/cart/')) a.target = '_blank';
            threeup.classList.add('button-container');
          }
        } else {
          if (up.childNodes.length === 1 && up.tagName === 'DEL' && twoup.childNodes.length === 1 && (twoup.tagName === 'P' || twoup.tagName === 'DIV')) {
            a.className = 'button primary';
            twoup.classList.add('button-container');
          }

          if (up.childNodes.length === 1 && up.tagName === 'EM' && threeup.childNodes.length === 1 && twoup.tagName === 'DEL' && (threeup.tagName === 'P' || threeup.tagName === 'DIV')) {
            a.className = 'button secondary';
            threeup.classList.add('button-container');
          }
        }
      }
    }
  });
}

// On blog pages, make the last primary button sticky in mobile
export function makeLastButtonSticky() {
  if (getPageType() === 'blog') {
    const buttons = document.querySelectorAll('a.button.primary');
    if (buttons.length > 0) {
      buttons[buttons.length - 1].classList.add('sticky');
    }
  }
}

/* LOOKING FOR CURLY BRACES */

/**
 * Extracts color + number information from text content in curly braces.
 * @returns {Object|null} - An object containing the extracted color
 * or null if no color information is found.
 */
export function extractStyleVariables() {
  const textNodes = Array.from(document.querySelectorAll('h1, h2, h3, h4, h5, h6, li, p'));
  textNodes.forEach((node) => {
    const up = node.parentElement;
    const isParagraph = node.tagName === 'P';
    const text = node.textContent;
<<<<<<< HEAD
    const colorRegex = text && /{([a-zA-Z-\s]+)?}/; // color must be letters or dashes
    const numberRegex = text && /\{(\d{1,2})?}/;
    const spanRegex = new RegExp(`\\[([\\s\\S]*?)\\]${colorRegex.source}`);

    const spacerMatch = text.match(/\{spacer-(\d+)}/); // {spacer-5}
    const colorMatches = text.match(colorRegex);
    const numberMatches = text.match(numberRegex);
    const spanMatches = text.match(spanRegex);

=======
    const numberRegex = text && /\{width-(\d{1,2})?}/; // width-60, etc. 2 digits or less (percentage)
    const sizeRegex = text && /\{size-([^}]*)\}/; // size-xl, etc.
    const alignRegex = text && /\{align-([^}]*)\}/; // align-right, align-center, align-left
    const valignRegex = text && /\{valign-([^}]*)\}/; // valign-top, valign-middle, valign-bottom
    const targetRegex = text && /\{target-([^}]*)\}/; // target-blank, target-self
    const idRegex = text && /\{id-([^}]*)\}/; // id-coolsection, etc
    const colorRegex = text && /\{(?!size-|align-|valign-|spacer-|target-|id-)([a-zA-Z-\s]+)?\}/;
    const spanRegex = new RegExp(`\\[([\\s\\S]*?)\\]${colorRegex.source}`); // [plain text]{color}

    const spacerMatch = text.match(/\{spacer-(\d+)}/); // {spacer-5}
    const numberMatches = text.match(numberRegex);
    const spanMatches = text.match(spanRegex);
    const sizeMatches = text.match(sizeRegex);
    const alignMatches = text.match(alignRegex);
    const valignMatches = text.match(valignRegex);
    const colorMatches = text.match(colorRegex);
    const targetMatches = text.match(targetRegex);
    const idMatches = text.match(idRegex);
    // case where size, align are to be added to the node
    if (sizeMatches && sizeMatches[1] !== undefined) {
      const size = sizeMatches[1];
      node.classList.add(`size-${size}`);
      node.innerHTML = node.innerHTML.replace(sizeRegex, '');
    }
    if (alignMatches && alignMatches[1] !== undefined) {
      const align = alignMatches[1];
      node.classList.add(`align-${align}`);
      node.innerHTML = node.innerHTML.replace(alignRegex, '');
    }
    // case where id is in the P tag, replace the P with an A id=.
    if (isParagraph && idMatches && idMatches[1] !== undefined) {
      const id = idMatches[1];
      // Create a new <a> element
      const a = document.createElement('a');
      a.id = id;
      a.innerHTML = '';
      node.parentNode.replaceChild(a, node);
    }
    // case where new spacer node is created
>>>>>>> 2382c56b
    if (isParagraph && spacerMatch) {
      const spacerHeight = parseInt(spacerMatch[1], 10);
      node.style.height = `${spacerHeight * 10}px`;
      node.className = 'spacer';
      node.innerHTML = '';
    } else
<<<<<<< HEAD
      // case where only the color or width is in the first cell
      if (isParagraph && up.tagName === 'DIV' && up.firstElementChild === node && text.trim().startsWith('{') && text.trim().endsWith('}')) {
        if (colorMatches) {
          const backgroundColor = colorMatches[1];
          up.classList.add(`bg-${toClassName(backgroundColor)}`);
        }
=======
      // case where width, valign and/or color are in the first P of a column or table cell
      if (isParagraph && up.tagName === 'DIV' && up.firstElementChild === node && text.startsWith('{') && text.endsWith('}')) {
>>>>>>> 2382c56b
        if (numberMatches) {
          const percentWidth = numberMatches[1];
          up.style.maxWidth = `${percentWidth}%`;
        }
<<<<<<< HEAD
        node.remove();
      }
    const anchor = node.querySelector('a');
    // First handle span wrapping
=======
        if (valignMatches) {
          const valign = valignMatches[1];
          up.classList.add(`valign-${valign}`);
        }
        if (colorMatches) {
          const backgroundColor = colorMatches[1];
          up.classList.add(`bg-${toClassName(backgroundColor)}`);
        }
        node.remove();
      }

    // handle span wrapping for plain text
>>>>>>> 2382c56b
    if (spanMatches) {
      const currentHTML = node.innerHTML;
      node.innerHTML = currentHTML.replace(new RegExp(spanRegex, 'g'), (match, spanText, color) => {
        const span = createTag('span', { class: `${toClassName(color)}` }, spanText);
        return span.outerHTML;
      });
    }

<<<<<<< HEAD
    // Then handle anchor tag coloring
    if (anchor) {
      if (colorMatches && anchor.textContent.endsWith(colorMatches[0])) {
        anchor.classList.add(`bg-${toClassName(colorMatches[1])}`);
        anchor.textContent = anchor.textContent.replace(colorMatches[0], '');
        anchor.title = anchor.title.replace(colorMatches[0], '');
      }
=======
    // Then handle anchor tag color and target
    const anchor = node.querySelector('a');
    if (anchor) {
      if (colorMatches && colorMatches[1] !== undefined) {
        anchor.classList.add(`bg-${toClassName(colorMatches[1])}`);
        [anchor.textContent, anchor.title] = [anchor.textContent, anchor.title].map((str) => str.replace(colorMatches[0], ''));
        anchor.setAttribute('aria-label', anchor.textContent);
      }
      if (targetMatches && targetMatches[1] !== undefined) {
        anchor.setAttribute('target', targetMatches[1]);
        [anchor.textContent, anchor.title] = [anchor.textContent, anchor.title].map((str) => str.replace(targetMatches[0], ''));
        anchor.setAttribute('aria-label', anchor.textContent);
      }
>>>>>>> 2382c56b
    }
  });
}

/**
   * load fonts.css and set a session storage flag
   */
async function loadFonts() {
  await loadCSS(`${window.hlx.codeBasePath}/styles/fonts.css`);
  try {
    if (!window.location.hostname.includes('localhost')) sessionStorage.setItem('fonts-loaded', 'true');
  } catch (e) {
    // do nothing
  }
}

/**
   * load the template specific js and css
   */
async function loadTemplate(main) {
  try {
    const template = getMetadata(TEMPLATE_META) ? toClassName(getMetadata(TEMPLATE_META)) : null;
    if ((template && TEMPLATES.includes(template) && (getPageType() === 'blog')) || (getPageType() === 'author')) {
      const templateJS = await import(`../templates/${template}/${template}.js`);
      // invoke the default export from template js
      if (templateJS.default) {
        await templateJS.default(main);
      }
      loadCSS(
        `${window.hlx.codeBasePath}/templates/${template}/${template}.css`,
      );
    }
  } catch (err) {
    // eslint-disable-next-line no-console
    console.error(`Failed to load template with error : ${err}`);
  }
}

export function decorateExtImage() {
  // dynamic media link or images in /svg folder
  // not for bitmap images because we're not doing renditions here
  const fragment = document.createDocumentFragment();

  document.querySelectorAll('a[href]').forEach((a) => {
    if (EXT_IMAGE_URL.test(a.href)) {
      const extImageSrc = a.href;
      const picture = document.createElement('picture');
      const img = document.createElement('img');

      img.classList.add('svg');
      // if the link title to an external image was authored, assign as alt text, else use a default
      img.alt = a.title || 'Sling TV image';
      // making assumption it is not LCP
      img.loading = 'lazy';
      img.src = extImageSrc;
      picture.append(img);

      // Check if the link's text content matches width or align
      const alignRegex = a.textContent.match(/\{align-([^}]*)\}/);
      if (alignRegex) {
        const align = alignRegex[1];
        picture.classList.add(`align-${align}`);
      }
      const numberMatches = a.textContent.match(/\{width-(\d{1,2})?}/);
      if (numberMatches) {
        const percentWidth = numberMatches[1];
        img.style.maxWidth = `${percentWidth}%`;
        a.textContent = a.textContent.replace(numberMatches[0], '');
        a.title = a.title.replace(numberMatches[0], '');
      }

      fragment.append(picture);
      a.replaceWith(fragment);

      // After replacing the <a> with the <picture>, check for <br> and <a> sibling pattern
      // (i.e., <picture> (just inserted), <br>, <a>)
      if (picture.nextSibling && picture.nextSibling.nodeName === 'BR' && picture.nextSibling.nextSibling && picture.nextSibling.nextSibling.nodeName === 'A') {
        const br = picture.nextSibling;
        const nextA = br.nextSibling;
        const up = nextA.parentElement;
        const picClone = picture.cloneNode(true);
        nextA.replaceChildren(picClone);
        up.insertAdjacentHTML('beforeend', nextA.outerHTML);
        br.remove();
        // TODO remove empty <a> tags
      }
    }
  });
}

export function decorateExternalLinks(main) {
  main.querySelectorAll('a').forEach((a) => {
    const href = a.getAttribute('href');
    if (href) {
      const extension = href.split('.').pop().trim();
      if (!href.startsWith('/') && !href.startsWith('#')) {
        const url = new URL(href, window.location.href);
        const host = url.hostname;

        // Open in new tab if:
        // 1. It's a PDF
        // 2. It's not sling.com
        // 3. It is specifically watch.sling.com
        if (
          extension === 'pdf'
          || (!host.endsWith('sling.com') || host === 'watch.sling.com')
        ) {
          a.setAttribute('target', '_blank');
        } else {
          a.removeAttribute('target');
        }
      }
    }
  });
}

/**
   * Builds all synthetic blocks in a container element.
   * @param {Element} main The container element
   */
function buildAutoBlocks(main) {
  try {
    buildHeroBlock(main);
    if (getPageType() !== 'blog') buildFragmentBlocks(main);
  } catch (error) {
    // eslint-disable-next-line no-console
    console.error('Auto Blocking failed', error);
  }
}

function decorateLinkedImages() {
  const pictures = document.querySelectorAll('main picture');
  pictures.forEach((picture) => {
    const next = picture.nextElementSibling;
    if (next && next.tagName === 'A') {
      const a = next;
      a.replaceChildren(picture);
    } else if (next && next.tagName === 'BR' && next.nextElementSibling && next.nextElementSibling.tagName === 'A') {
      const a = next.nextElementSibling;
      a.replaceChildren(picture);
    }
  });
}

async function loadLaunchEager() {
  const isTarget = getMetadata('target');
  if (isTarget && isTarget.toLowerCase() === 'true') {
<<<<<<< HEAD
    // await loadScript('/aemedge/scripts/sling-martech/analytics-lib.js');
    if (window.location.host.startsWith('localhost')) {
      await loadScript('https://assets.adobedtm.com/b571b7f9ddbe/47527b7bd4d6/launch-64441534c3f4-development.min.js');
    } else if (window.location.host.startsWith('www.sling.com') || window.location.host.endsWith('.live')) {
      await loadScript('https://assets.adobedtm.com/b571b7f9ddbe/47527b7bd4d6/launch-64441534c3f4-development.min.js');
    } else if (window.location.host.endsWith('.page')) {
      await loadScript('https://assets.adobedtm.com/b571b7f9ddbe/47527b7bd4d6/launch-64441534c3f4-development.min.js');
    }
  }
}

=======
    await loadScript('/aemedge/scripts/sling-martech/analytics-lib.js');
    if (window.location.host.startsWith('localhost')) {
      await loadScript('https://assets.adobedtm.com/f4211b096882/26f71ad376c4/launch-b69ac51c7dcd-development.min.js');
    } else if (window.location.host.startsWith('www.sling.com') || window.location.host.endsWith('.live')) {
      await loadScript('https://assets.adobedtm.com/f4211b096882/26f71ad376c4/launch-c846c0e0cbc6.min.js');
    } else if (window.location.host.endsWith('.page')) {
      await loadScript('https://assets.adobedtm.com/f4211b096882/26f71ad376c4/launch-6367a8aeb307-staging.min.js');
    }
  }
}
>>>>>>> 2382c56b
/**
 * Handles section nesting when sections have the same fragment-id
 * @param {Element} section The section element to check
 */
function handleTargetSections(doc) {
  const main = doc.querySelector('main');
  main.querySelectorAll(':scope > div.section').forEach((section) => {
    const childSection = section.querySelector('div.section');
    if (childSection) {
      const parentFragmentId = section.getAttribute('data-fragment-id');
      const childFragmentId = childSection.getAttribute('data-fragment-id');
      if (parentFragmentId && childFragmentId && parentFragmentId === childFragmentId) {
        section.replaceWith(childSection);
      }
    }
  });
}

/**
 * Decorates the main element.
 * @param {Element} main The main element
 */
export function decorateMain(main) {
  // hopefully forward compatible button decoration
  centerHeadlines();
  decorateIcons(main);
  buildAutoBlocks(main);
  decorateSections(main);
  decorateBlocks(main);
  decorateButtons(main);
  replaceTildesWithDel(main);
  decorateExternalLinks(main);
  makeTwoColumns(main);
  decorateStyledSections(main);
<<<<<<< HEAD
  buildSpacer(main);
  extractStyleVariables(main);
  decorateExtImage(main);
  decorateLinkedImages();
=======
  decorateExtImage(main);
  decorateLinkedImages();
  extractStyleVariables(main);
  decorateExtImage(main);
>>>>>>> 2382c56b
  buildVideoBlocks(main);
}

/**
   * Loads everything needed to get to LCP.
   * @param {Element} doc The container element
   */
async function loadEager(doc) {
  document.documentElement.lang = 'en';
  decorateTemplateAndTheme();
  const main = doc.querySelector('main');
  if (main) {
    if (getPageType() === 'blog') {
      buildPopularBlogs(main);
    }
    decorateMain(main);
    await loadTemplate(main);
    document.body.classList.add('appear');
    await waitForLCP(LCP_BLOCKS);
  }

  try {
    /* if desktop (proxy for fast connection) or fonts already loaded, load fonts.css */
    if (window.innerWidth >= 900 || sessionStorage.getItem('fonts-loaded')) {
      loadFonts();
    }

    /* initialize sidekick */
    await configSideKick();
  } catch (err) {
    // eslint-disable-next-line no-console
    console.log('Error in loadEager:', err);
  }
}

/**
   * Loads a block named 'header' into header
   * @param {Element} header header element
   * @returns {Promise}
   */
async function loadHeader(header) {
  let block = 'header';
  const template = getMetadata('template');
  if (template
    && (template === 'blog-article'
      || template === 'blog-category' || template === 'blog-author')) {
    block = 'whatson-header';
  }
  const headerBlock = buildBlock(`${block}`, '');
  header.append(headerBlock);
  decorateBlock(headerBlock);
  return loadBlock(headerBlock);
}

/**
 * Loads everything that doesn't need to be delayed.
 * @param {Element} doc The container element
 */
async function loadLazy(doc) {
  autolinkModals(doc);
  const main = doc.querySelector('main');
  await loadBlocks(main);
  await setFragmentIds(main);
  const gameFinders = doc.querySelectorAll('.game-finder.block');
  if (gameFinders && gameFinders.length > 0) {
    await loadGameFinders(doc);
  }
  const packageCards = doc.querySelectorAll('.package-cards.block');
  if (packageCards && packageCards.length > 0) {
    await loadPackageCards(doc);
  }
  // listen to zipcode changes and redecorate
  document.addEventListener('zipupdate', async () => {
    if (packageCards && packageCards.length > 0) {
      await loadPackageCards(doc);
    }
    if (gameFinders && gameFinders.length > 0) {
      await loadGameFinders(doc);
    }
  }, { once: true });
  buildMultipleButtons(main);
  const { hash } = window.location;
  const element = hash ? doc.getElementById(hash.substring(1)) : false;
  if (hash && element) element.scrollIntoView();
  loadHeader(doc.querySelector('header'));
  setNavType(main);
  loadFooter(doc.querySelector('footer'));
  buildGlobalBanner(main);
  loadCSS(`${window.hlx.codeBasePath}/styles/lazy-styles.css`);
  loadFonts();
}

/**
   * Loads everything that happens a lot later,
   * without impacting the user experience.
   */
function loadDelayed() {
  // eslint-disable-next-line import/no-cycle
  window.setTimeout(() => import('./delayed.js'), 3000);
  // load anything that can be postponed to the latest here
}

/**
 * Sets up a MutationObserver to watch for block replacements in the DOM
 * and reinitialize them when they are replaced.
 */
function setupBlockObserver() {
  // Define an array of block names to observe
  // These are blocks that have interactive elements and need rebinding
  const blocksToObserve = [
    'carousel', // Has slide navigation and auto-scroll
    'accordion', // Has expand/collapse functionality
    'tabs', // Has tab switching functionality
    'modal', // Has dialog show/hide and close button events
    'image-slider', // Has auto-scrolling functionality
    'game-finder', // Has interactive React app elements
    'channel-lookup', // Has form submission and API interactions
    'chat', // Has interactive chat functionality
    'marquee', // Has scroll CTA and resize handlers
    'offer-cards', // Has resize event handlers
    'channel-shopper', // Has IntersectionObserver and React app
    'category', // Has media query listeners and author click handlers
  ];

  // Create a MutationObserver to watch for DOM changes
  const observer = new MutationObserver((mutations) => {
    mutations.forEach((mutation) => {
      if (mutation.type === 'childList' && mutation.addedNodes.length > 0) {
        // Process each added node
        mutation.addedNodes.forEach((node) => {
          // Skip text nodes and nodes that are directly in header or footer
          if (node.nodeType !== Node.ELEMENT_NODE
              || (node.parentElement
               && (node.parentElement.tagName === 'HEADER'
                || node.parentElement.tagName === 'FOOTER'))) {
            return;
          }

          // Check if the added node is one of the blocks we want to observe
          const isObservedBlock = node.classList
          && blocksToObserve.some((blockName) => node.classList.contains(blockName)
            || (node.classList.contains('block') && node.classList.contains(blockName)));

          if (isObservedBlock) {
            // Determine which block type this is
            const blockType = blocksToObserve.find((blockName) => node.classList.contains(blockName)
              || (node.classList.contains('block') && node.classList.contains(blockName)));

            if (blockType) {
              // Import the block module and call rebindEvents
              const importPath = window.hlx?.codeBasePath
                ? `${window.hlx.codeBasePath}/blocks/${blockType}/${blockType}.js`
                : `/aemedge/blocks/${blockType}/${blockType}.js`;

              import(importPath)
                .then((module) => {
                  if (module.rebindEvents) {
                    module.rebindEvents(node);
                    node.setAttribute('data-bound', 'true');
                  }
                })
                .catch(() => {
                  // Try alternative path resolution
                  const altImportPath = `../blocks/${blockType}/${blockType}.js`;

                  import(altImportPath)
                    .then((module) => {
                      if (module.rebindEvents) {
                        module.rebindEvents(node);
                        node.setAttribute('data-bound', 'true');
                      }
                    })
                    .catch(() => {
                      // Handle error silently
                    });
                });
            }
          }
        });
      }
    });
  });

  // Start observing the document body for changes
  observer.observe(document.body, {
    childList: true,
    subtree: true,
  });

  // Also set up a periodic check for blocks that need rebinding
  setInterval(() => {
    // Find all blocks in the main content area that need rebinding
    const blocksToCheck = blocksToObserve
      .map((blockName) => `main .${blockName}, main .block.${blockName}`)
      .join(', ');

    const blocks = document.querySelectorAll(blocksToCheck);

    blocks.forEach((block) => {
      // Skip if already bound
      if (block.hasAttribute('data-bound')) {
        return;
      }

      // Determine which block type this is
      const blockType = blocksToObserve.find((blockName) => block.classList.contains(blockName)
        || (block.classList.contains('block') && block.classList.contains(blockName)));

      if (blockType) {
        // Import the block module and call rebindEvents
        const importPath = window.hlx?.codeBasePath
          ? `${window.hlx.codeBasePath}/blocks/${blockType}/${blockType}.js`
          : `/aemedge/blocks/${blockType}/${blockType}.js`;

        import(importPath)
          .then((module) => {
            if (module.rebindEvents) {
              module.rebindEvents(block);
              block.setAttribute('data-bound', 'true');
            }
          })
          .catch(() => {
            // Try alternative path resolution
            const altImportPath = `../blocks/${blockType}/${blockType}.js`;

            import(altImportPath)
              .then((module) => {
                if (module.rebindEvents) {
                  module.rebindEvents(block);
                  block.setAttribute('data-bound', 'true');
                }
              })
              .catch(() => {
                // Handle error silently
              });
          });
      }
    });
  }, 2000); // Check every 2 seconds
}

async function loadPage() {
  // load everything that needs to be loaded eagerly
  await loadEager(document);
<<<<<<< HEAD
  // load launch eagerly when target metadata is set to true
  await loadLaunchEager(document);

  // Set up observer for block DOM changes
  setupBlockObserver();
  // load everything that needs to be loaded later
  await loadLazy(document);
  // Start observing for section changes after initial decoration
  handleTargetSections(document);

=======

  // load everything that can be postponed to the latest here
  await loadLazy(document);
  configSideKick();
  // load launch eagerly when target metadata is set to true
  await loadLaunchEager();
  // load everything that needs to be loaded later
>>>>>>> 2382c56b
  loadDelayed();
  // make the last button sticky on blog pages
  makeLastButtonSticky();
}
loadPage();

// enable live preview in da.live
(async function loadDa() {
  if (!new URL(window.location.href).searchParams.get('dapreview')) return;
  // eslint-disable-next-line import/no-unresolved
  import('https://da.live/scripts/dapreview.js').then(({ default: daPreview }) => daPreview(loadPage));
}());<|MERGE_RESOLUTION|>--- conflicted
+++ resolved
@@ -26,10 +26,7 @@
   centerHeadlines,
   configSideKick,
   buildVideoBlocks,
-<<<<<<< HEAD
   setFragmentIds,
-=======
->>>>>>> 2382c56b
 } from './utils.js';
 
 const LCP_BLOCKS = ['category']; // add your LCP blocks to the list
@@ -488,17 +485,6 @@
     const up = node.parentElement;
     const isParagraph = node.tagName === 'P';
     const text = node.textContent;
-<<<<<<< HEAD
-    const colorRegex = text && /{([a-zA-Z-\s]+)?}/; // color must be letters or dashes
-    const numberRegex = text && /\{(\d{1,2})?}/;
-    const spanRegex = new RegExp(`\\[([\\s\\S]*?)\\]${colorRegex.source}`);
-
-    const spacerMatch = text.match(/\{spacer-(\d+)}/); // {spacer-5}
-    const colorMatches = text.match(colorRegex);
-    const numberMatches = text.match(numberRegex);
-    const spanMatches = text.match(spanRegex);
-
-=======
     const numberRegex = text && /\{width-(\d{1,2})?}/; // width-60, etc. 2 digits or less (percentage)
     const sizeRegex = text && /\{size-([^}]*)\}/; // size-xl, etc.
     const alignRegex = text && /\{align-([^}]*)\}/; // align-right, align-center, align-left
@@ -538,34 +524,18 @@
       node.parentNode.replaceChild(a, node);
     }
     // case where new spacer node is created
->>>>>>> 2382c56b
     if (isParagraph && spacerMatch) {
       const spacerHeight = parseInt(spacerMatch[1], 10);
       node.style.height = `${spacerHeight * 10}px`;
       node.className = 'spacer';
       node.innerHTML = '';
     } else
-<<<<<<< HEAD
-      // case where only the color or width is in the first cell
-      if (isParagraph && up.tagName === 'DIV' && up.firstElementChild === node && text.trim().startsWith('{') && text.trim().endsWith('}')) {
-        if (colorMatches) {
-          const backgroundColor = colorMatches[1];
-          up.classList.add(`bg-${toClassName(backgroundColor)}`);
-        }
-=======
       // case where width, valign and/or color are in the first P of a column or table cell
       if (isParagraph && up.tagName === 'DIV' && up.firstElementChild === node && text.startsWith('{') && text.endsWith('}')) {
->>>>>>> 2382c56b
         if (numberMatches) {
           const percentWidth = numberMatches[1];
           up.style.maxWidth = `${percentWidth}%`;
         }
-<<<<<<< HEAD
-        node.remove();
-      }
-    const anchor = node.querySelector('a');
-    // First handle span wrapping
-=======
         if (valignMatches) {
           const valign = valignMatches[1];
           up.classList.add(`valign-${valign}`);
@@ -578,7 +548,6 @@
       }
 
     // handle span wrapping for plain text
->>>>>>> 2382c56b
     if (spanMatches) {
       const currentHTML = node.innerHTML;
       node.innerHTML = currentHTML.replace(new RegExp(spanRegex, 'g'), (match, spanText, color) => {
@@ -587,15 +556,6 @@
       });
     }
 
-<<<<<<< HEAD
-    // Then handle anchor tag coloring
-    if (anchor) {
-      if (colorMatches && anchor.textContent.endsWith(colorMatches[0])) {
-        anchor.classList.add(`bg-${toClassName(colorMatches[1])}`);
-        anchor.textContent = anchor.textContent.replace(colorMatches[0], '');
-        anchor.title = anchor.title.replace(colorMatches[0], '');
-      }
-=======
     // Then handle anchor tag color and target
     const anchor = node.querySelector('a');
     if (anchor) {
@@ -609,7 +569,6 @@
         [anchor.textContent, anchor.title] = [anchor.textContent, anchor.title].map((str) => str.replace(targetMatches[0], ''));
         anchor.setAttribute('aria-label', anchor.textContent);
       }
->>>>>>> 2382c56b
     }
   });
 }
@@ -757,19 +716,6 @@
 async function loadLaunchEager() {
   const isTarget = getMetadata('target');
   if (isTarget && isTarget.toLowerCase() === 'true') {
-<<<<<<< HEAD
-    // await loadScript('/aemedge/scripts/sling-martech/analytics-lib.js');
-    if (window.location.host.startsWith('localhost')) {
-      await loadScript('https://assets.adobedtm.com/b571b7f9ddbe/47527b7bd4d6/launch-64441534c3f4-development.min.js');
-    } else if (window.location.host.startsWith('www.sling.com') || window.location.host.endsWith('.live')) {
-      await loadScript('https://assets.adobedtm.com/b571b7f9ddbe/47527b7bd4d6/launch-64441534c3f4-development.min.js');
-    } else if (window.location.host.endsWith('.page')) {
-      await loadScript('https://assets.adobedtm.com/b571b7f9ddbe/47527b7bd4d6/launch-64441534c3f4-development.min.js');
-    }
-  }
-}
-
-=======
     await loadScript('/aemedge/scripts/sling-martech/analytics-lib.js');
     if (window.location.host.startsWith('localhost')) {
       await loadScript('https://assets.adobedtm.com/f4211b096882/26f71ad376c4/launch-b69ac51c7dcd-development.min.js');
@@ -780,7 +726,7 @@
     }
   }
 }
->>>>>>> 2382c56b
+
 /**
  * Handles section nesting when sections have the same fragment-id
  * @param {Element} section The section element to check
@@ -815,17 +761,10 @@
   decorateExternalLinks(main);
   makeTwoColumns(main);
   decorateStyledSections(main);
-<<<<<<< HEAD
-  buildSpacer(main);
-  extractStyleVariables(main);
-  decorateExtImage(main);
-  decorateLinkedImages();
-=======
   decorateExtImage(main);
   decorateLinkedImages();
   extractStyleVariables(main);
   decorateExtImage(main);
->>>>>>> 2382c56b
   buildVideoBlocks(main);
 }
 
@@ -1070,7 +1009,6 @@
 async function loadPage() {
   // load everything that needs to be loaded eagerly
   await loadEager(document);
-<<<<<<< HEAD
   // load launch eagerly when target metadata is set to true
   await loadLaunchEager(document);
 
@@ -1081,15 +1019,12 @@
   // Start observing for section changes after initial decoration
   handleTargetSections(document);
 
-=======
-
   // load everything that can be postponed to the latest here
   await loadLazy(document);
   configSideKick();
   // load launch eagerly when target metadata is set to true
   await loadLaunchEager();
   // load everything that needs to be loaded later
->>>>>>> 2382c56b
   loadDelayed();
   // make the last button sticky on blog pages
   makeLastButtonSticky();
