--- conflicted
+++ resolved
@@ -10,7 +10,7 @@
  * governing permissions and limitations under the License.
  */
 
-:root {
+ :root {
   /* colors */
   --link-color: #298ef7; /* #0569d1 4.88;  #126bca; 4.84  006cdf don't change unless it is passing accessibility everywhere */
   --link-hover-color: #3abfed;
@@ -323,7 +323,6 @@
 .offer-details .button-container p {
   line-height: 1em;
   margin: 0;
-  text-align: center;
 }
 
 .block.blog-breadcrumb {
@@ -336,7 +335,6 @@
   white-space: nowrap;
   text-overflow: ellipsis;
   overflow: hidden;
-
 }
 
 .blog-breadcrumb .blog-breadcrumb-active-article {
@@ -598,8 +596,6 @@
 
 .section.tabs-container .tabs-wrapper {
   position: relative;
-<<<<<<< HEAD
-=======
 }
 
 
@@ -650,7 +646,6 @@
   margin:0;
   padding:0;
   width: 100%;
->>>>>>> ec2c0f3d
 }
 
 @media (width >=768px) {
@@ -790,8 +785,6 @@
 }
  }
 
-
-
 /* section metadata */
 main .section.light,
 main .section.highlight {
