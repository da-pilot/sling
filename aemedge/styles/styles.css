--- conflicted
+++ resolved
@@ -160,13 +160,12 @@
   overflow: scroll;
 }
 
-<<<<<<< HEAD
+
 del {
   text-decoration: unset;
-=======
+
 .center {
   text-align: center;
->>>>>>> 399ee640
 }
 
 main pre {
