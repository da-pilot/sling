--- conflicted
+++ resolved
@@ -775,29 +775,6 @@
   color: black;
 }
 
-<<<<<<< HEAD
-a.blue {
-    color: var(--link-color);
-}
-
-
-.section.tabs-with-background .tabs-list{
-  background-color: #f5f5f6;
-  justify-content: center;
-  padding: 0 8%;
-} 
-
-main .section.tabs-with-background {
-  padding: 0;
-  color: white;
-}
-
-.section.tabs-with-background .tabs.columns {
-  width: 100%;
-}
-
-=======
->>>>>>> c36fa3b9
 @media (width >=768px) {
     main .section {
         padding: 0 48px;
