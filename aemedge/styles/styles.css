/* stylelint-disable no-descending-specificity */

/*
 * Copyright 2020 Adobe. All rights reserved.
 * This file is licensed to you under the Apache License, Version 2.0 (the "License");
 * you may not use this file except in compliance with the License. You may obtain a copy
 * of the License at http://www.apache.org/licenses/LICENSE-2.0
 *
 * Unless required by applicable law or agreed to in writing, software distributed under
 * the License is distributed on an "AS IS" BASIS, WITHOUT WARRANTIES OR REPRESENTATIONS
 * OF ANY KIND, either express or implied. See the License for the specific language
 * governing permissions and limitations under the License.
 */

 @font-face {
  font-family: proxima-nova-fallback;
  src: local('Arial');
  size-adjust: 99%;
  ascent-override: 80%;
  descent-override: 20%;
  line-gap-override: 0%;
}

@font-face {
  font-family: roboto-fallback;
  size-adjust: 100.06%;
  ascent-override: 95%;
  src: local('Arial');
}

 :root {
  /* colors */
  --link-color: #298ef7; /* #0569d1 4.88;  #126bca; 4.84  006cdf don't change unless it is passing accessibility everywhere */
  --link-hover-color: #3abfed;
  --background-color: #f5f5f6;
  --steam: #f5f5f6;
  --primary-light: #f5f5f6;
  --header-background-color: #0f101f;
  --coal: #171725;
  --primary-dark: #171725; /* aka coal, ghost-light */
  --header-hover-background-color: var(--coal);
  --header-text-color: #f5f5f6;
  --light-color: #eee;
  --light-grey-color: rgb(235 235 235);
  --dark-color: #ccc;
  --text-color: #333;
  --primary-button-color: linear-gradient(108.93deg, #0072ec 37.23%, #00b9ff 112.13%);
  --dark-button-color: rgb(72 72 72);
  --invalid-red: #e90000; /* aka cherry-red */
  --input-background-color: #eaeaec;
  --dark-background-color: rgb(23 23 37);
  --clr-white: #fff;
  --white: #fff;
  --clr-black: #000;
  --black: #000;
  --clr-fire: #faa21b; /* aka orange */
  --mac-and-cheese: #ffa300;
  --dark-tangerine: #ce4c00;
  --dark-rock-candy: #0078ad; /* AKA water, blue */
  --sterling: #e9e9e9;
  --highlight-coal: #202230;
  --blueberry: #001e60;
  --dark-grey-color: #706f6f;
  --charcoal: #454550;
  --dark-green: #007f1d;
  --shadow-blue: #112e51;
  --steel: #9fa0a7;
  --sling-gradient: linear-gradient(90deg, rgb(0 188 252 / 100%) 0%, rgb(143 235 210 / 100%) 56%, rgb(255 157 3 / 100%) 76%, rgb(254 213 66 / 100%) 100%, rgb(254 239 196 / 100%) 100%);

    /* fonts */
  ;
  --body-font-family: proxima-nova, proxima-nova-fallback, sans-serif;
  --heading-font-family: var(--body-font-family), sans-serif;
  --fixed-font-family: 'Roboto Mono', menlo, consolas, 'Liberation Mono', monospace;
  --font-awesome: font-awesome, sans-serif;

  /* body sizes */
  --body-font-size-m: 18px;
  --body-font-size-s: 16px;
  --body-font-size-xs: 14px;

  /* heading sizes */
  --heading-font-size-3xl: 44px;
  --heading-font-size-xxl: 32px;
  --heading-font-size-xl: 28px;
  --heading-font-size-l: 24px;
  --heading-font-size-m: 18px;
  --heading-font-size-s: 16px;
  --heading-font-size-xs: 14px;

  /* nav height */
  --nav-height: 70px;

  /* Color Variants */
  --blue-to-orange: linear-gradient(to right, #1b00a6, #eb550f);
}


body {
  font-size: var(--body-font-size-s);
  margin: 0;
  font-family: var(--body-font-family);
  line-height: 1.875;
  color: var(--text-color);
  background-color: var(--background-color);
  display: none;
  -webkit-font-smoothing: antialiased !important;
}

body.appear {
  display: block;
}

header {
  height: var(--nav-height);
}

h1,
h2,
h3,
h4,
h5,
h6 {
  font-family: var(--heading-font-family);
  font-weight: 700;
  line-height: 1.25;
  text-wrap: initial;
  scroll-margin: calc(var(--nav-height) + 1em);
}

h1 {
  font-size: var(--heading-font-size-xxl)
}

h2 {
  font-size: var(--heading-font-size-xl)
}

h3 {
  font-size: var(--heading-font-size-l)
}

h4 {
  font-size: var(--heading-font-size-m)
}

h5 {
  font-size: var(--heading-font-size-s)
}

h6 {
  font-size: var(--heading-font-size-xs)
}

p,
dl,
ol,
ul,
pre,
blockquote {
  margin: 0 0 10px;
}

span {
    &.dark-rock-candy {
        color: var(--dark-rock-candy);
    }

    &.blueberry {
        color: var(--blueberry);
    }

    &.mac-and-cheese {
        color: var(--mac-and-cheese);
    }

    &.fire {
        color: var(--clr-fire);
    }

    &.charcoal {
        color: var(--charcoal);
    }

    &.cherry-red {
        color: var(--invalid-red);
    }

    &.coal {
        color: var(--coal);
    }

    &.dark-green {
        color: var(--dark-green);
    }

    &.shadow-blue {
        color: var(--shadow-blue);
    }

    &.steam {
        color: var(--steam);
    }

    &.steel {
        color: var(--steel);
    }
}

.button-container p,del{
  margin: 0;
}

pre {
  font-family: var(--fixed-font-family);
  font-size: var(--body-font-size-s);
  overflow: scroll;
}

code {
  font-family: inherit;
  color: var(--clr-fire);
  font-size: inherit;
  font-weight: bold;
}

code.spacer2 {
  line-height: 3em;
}

code.spacer3 {
  line-height: 4.5em;
}

picture {
  text-decoration: unset;
  line-height: 0; /* this and display:block removes extra space */
  display: block;
}

.button-container del {
    line-height: 0;
    display: block;
}

.center, [data-align="center"] {
  text-align: center;
    background-position-x: center;

    .button-container.combined {
        margin-left: auto !important;
        margin-right: auto !important;
    }
}

[data-valign="bottom"] {
    align-content: end;
    background-position-y: bottom;
}

[data-valign="middle"] {
    align-content: center;
    background-position-y: center;
}

[data-valign="top"] {
    align-content: start;
    background-position-y: top;
}

[data-align="right"] {
    text-align: right;
    background-position-x: right;

    .button-container.combined {
        margin-left: auto !important;
    }
}

[data-align="left"], [data-align="justify"] {
    text-align: left;
    background-position-x: left;
}

main pre {
  background-color: var(--light-color);
  padding: 1em;
  border-radius: .25em;
  overflow-x: auto;
  white-space: pre;
}

/* links */
a:any-link {
  color: var(--link-color);
  text-decoration: none;
}

a:hover {
  text-decoration: none;
  color: var(--link-hover-color);
}

/* buttons */
a.button:any-link,
button {
  font-family: var(--body-font-family);
  display: inline-block;
  box-sizing: border-box;
  text-decoration: none;
  border: none;
  text-align: center;
  font-style: normal;
  font-weight: 800;
  cursor: pointer;
  color: var(--background-color);
  margin-bottom: 8px;
  margin-top: 8px;
  overflow: hidden;
  text-overflow: ellipsis;
  padding: 0 16px;
}

a.button:hover,
a.button::-moz-focus-inner {
  background-color: var(--link-hover-color);
  cursor: pointer;
}

a.button.primary,
button.primary,
a.button.secondary,
button.secondary,a.button.dark {
  border-radius: 1600px;
  opacity: 1;
  font-size: 1.125rem;
  min-height: 50px;
  align-content: center;
    line-height:1;
}

a.button.primary,
button.primary {
  color: var(--background-color);
  background: var(--primary-button-color);

    &.bg-fire {
        background: linear-gradient(to right, rgb(255 163 0), rgb(255 208 60));
        color: var(--text-color);
    }

    &.bg-dark {
        background: var(--dark-button-color);
        color: var(--clr-white);
    }

    &.bg-skeleton {
        background: transparent;
        color: var(--text-color);
        border: 2px solid var(--text-color);

        &:hover {
            transform: scale(1);
            opacity: 0.6;
            box-shadow: none;
        }
    }

    &.bg-skeleton-white {
        background: transparent;
        color: var(--background-color);
        border: 2px solid var(--background-color);

        &:hover {
            transform: scale(1);
            opacity: 0.6;
            box-shadow: none;
        }
    }
}

a.button.dark,
button.dark {
  color: var(--background-color);
  background: var(--dark-button-color);
  border: 2px solid var(--dark-button-color);
}

a.button.secondary,
button.secondary {
  color: var(--text-color);
  background-color: var(--light-color);
  border: 2px solid var(--light-color);
}

a.button.primary:hover,
a.button.secondary:hover,
a.button.dark:hover {
  outline: none;
  box-shadow: #07070b66 0 24px 57px 0;
  opacity: 1;
  transform: scale(1.05);
  cursor: pointer;
}

button:disabled,
button:disabled:hover {
  background-color: var(--light-color);
  cursor: unset;
}

.buttons-container, .button-container.combined {
  display: flex;
  flex-direction: row;
    column-gap: 16px;
    width: max-content;

    a.button {
        margin: 8px 0 0;
    }
}

.button-subtext-container {
    width: max-content;
}

.button-container {
    &:has(.button-container) {
        margin: 0 0 12px;
    }

    sub, sup, em sup, em sub {
        display: block;
        text-align: center;
        font-style: italic;
        margin-top: 6px;
    }

    a.button {
        margin-bottom: 0;
    }
}

a.button.text,
button.text {
  background-color: unset;
  border: 0;
  text-align: unset;
  font-size: inherit;
  margin: unset;
  padding: unset;
  white-space: normal;
  font-weight: bold;
  font-style: inherit;
  border-radius: unset;
  line-height: inherit;
  text-transform: none;
  color: var(--link-color);
}

a.button.text:hover,
button.text:hover {
  background-color: unset;
  color: var(--link-hover-color);
  box-shadow: none;
}

.button-container.combined {
    flex-direction: column;
    place-content: center;

    > p.button-container:not(.subtext) {
        width: max-content;
    }
}

.offer-details .button.text {
  font-weight: normal;
  font-style: italic;
  font-size: 14px;
}

.offer-details a.button.text {
  color: white;
  text-align: center;
}

.offer-details a.button.text .link-button-text {
  color: var(--link-color);
  text-align: center;
}

.offer-details a.button.text:hover {
  text-decoration: underline;
}

.offer-details .button-container p {
  line-height: 1em;
  margin-top: 10px;
}

.block.blog-breadcrumb {
  background: 0;
  color: var(--clr-black);
  font-size: 18px;
  margin: 0 auto;
  padding: 8px 10% 14px;
  text-align: center;
  white-space: nowrap;
  text-overflow: ellipsis;
  overflow: hidden;
}

.blog-breadcrumb .blog-breadcrumb-active-article {
  font-weight: 700;
  text-transform: uppercase;
}

a.blog-breadcrumb-link {
  color: var(--dark-grey-color);
}

.blog-breadcrumb span.icon-fw-arrow {
  width: unset;
  height: unset;
  margin: 0 14px;
  display: inline-block;
  font: normal normal normal 20px / 1 var(--font-awesome);
  text-rendering: auto;
  -moz-osx-font-smoothing: grayscale;
}

.blog-breadcrumb span.icon-fw-arrow::before {
  content: "\f105";
}

main img {
  max-width: 100%;
  width: auto;
  height: auto;
}

.icon {
  display: inline-block;
  height: 24px;
  width: 24px;
}

.icon img, img.svg {
  height: 100%;
}

/* sections */
main > .section {
  padding: 0 8%;
  margin: 64px 0;
}

.section > .default-content-wrapper > p.fragment-wrapper {
  margin: 0;
}

/* FAQ Section */
.section.tabs-container.accordion-container .default-content-wrapper {
  text-align: center;
}

.section.tabs-container.accordion-container .default-content-wrapper h3 {
  font-size: 1rem;
  font-weight: 400;
  text-align: center;
  color: var(--text-color);
}

/* CTA Banner Section */
.section.banner {
  position: relative;
  color: var(--clr-white);
  margin: 0;
  padding: 0;
  background-position: center;
  background-size: cover;

  .buttons-container {
    text-align: center;
  }
}

.section.banner .blog-hero picture {
  width: 100%;
  height: 350px;
  overflow: hidden;
}

main .icon-still-have-questions img {
  max-width: fit-content;
  height: 80px;
  width: 30px;
  vertical-align: middle;
}

.section.still-have-question-section {
  text-align: center;
}

.section.banner .blog-hero img {
  box-sizing: border-box;
  height: 100%;
  width: 100%;
  object-fit: cover;
  object-position: center center;
}

.section.wide-columns {
  margin: 0 auto;
  width: 80%;
  padding:0;
  -moz-osx-font-smoothing: grayscale;
}

.section.wide-columns .columns.block  div {
  margin-bottom: 50px;
}

.section.wide-columns .columns.block > div {
  flex-direction: column-reverse;
}

/* Section with Dark or Centered content */
.section.dark {
  background-color: var(--dark-background-color);
  color: var(--light-color);
  margin: 0;
<<<<<<< HEAD
=======
  padding: 64px 8%;
  background-size: cover;
>>>>>>> 381f8d6d
}

.section.dark.columns-container{
  padding: 8%;
}

.section.game-finder-container{
  padding: 0;
}

.section.game-finder-container .game-finder-wrapper,
.section.game-finder-container .default-content-wrapper
{
    max-width: 1440px;
    margin:0 auto;
    padding: 0 8.3% 25px;
}

.section.game-finder-container > .default-content-wrapper > h2,
.section.game-finder-container > .default-content-wrapper > p
 {
  text-align:center;
  margin-bottom: 10px;
}

.section.game-finder-container > .default-content-wrapper > h2 {
  font-size: 40px;
}

.section.game-finder-container > .default-content-wrapper > p {
  font-size:20px;
    line-height: 1.2;
}

.section.dark-grey {
  background: #202230;
  color: var(--light-color);
  padding:50px 0;
  margin: 0;
}

.section.dark-grey > * {
  width: 80%;
  margin:0 auto;
  -moz-osx-font-smoothing: grayscale;
}

.section.dark-grey > .default-content-wrapper h2:first-of-type {
  margin-top:0;
  text-align: center;
  font-size: 2rem;
  line-height: 2.75rem;
  margin-bottom:50px;
}

.section.section.dark-grey .columns.block a {
  color: var(--dark-rock-candy);
}

.section.section.dark-grey .columns.block a:hover {
  color: #3abfed;
  text-decoration: none;
  cursor: pointer;
  transition: color .3s ease;
}

.section.dark-grey .columns.block h2,
.section.dark-grey .columns.block h3,
.section.dark-grey .columns.block p
{
margin-bottom:10px;
}

/* specially for supported devices illustration */
.section.dark .section.dark {
  padding: 0;
}

.section.dark.center.columns-container span.icon:first-of-type {
  height: 103px;
  width: 180px;
}

.main > .columns-2.banner {
    padding: 0;
  max-width: 100%;
  margin:0 auto;
  text-align: center;

}

.section.tabs-container .tabs-wrapper {
  position: relative;
}

.section.package-cards-container.offer-details {
.columns.block > div {
    border-radius: 4px;
    box-shadow: 0 5px 15px 0 rgb(0 0 0 / 14%);
    padding: 12px 40px 40px;
    background-color: var(--clr-white);
    margin: 24px;

    .buttons-container {
        margin: auto;
    }

    .section.package-cards-container {
        margin: 9% 3% 9% 14%;
    }
}
}

.section.marquee-container, .section.banner-image-container {
  margin:0;
  padding:0;
  width: 100%;
}

 /* promotion columsn with reverse on mobile */
 .section.promo-reverse .columns > div  {
  margin-bottom: 0;
  place-items: center;
 }

 .section.promo-reverse .columns > div > div {
  margin-bottom: 50px;
  place-items: center;
 }

.section.promo-reverse .columns > div > .columns-img-col {
  order: 1;
}

[data-theme="white-text"] {
    background: var(--clr-black);

    h1, h2, h3, h4, h5, h6, p, li, a {
        color: var(--clr-white);
    }
}

a.white {
  color: white;
}

a.black {
  color: black;
}

@media (width >=768px) {
    main .section {
        padding: 0 48px;
    }

    .international main .icons .icon img {
        max-width: none;
    }

    /* CTA Banner Section */
    .section.cta-banner .columns-wrapper {
        flex-direction: row;
        justify-content: space-between;
        height: fit-content;
    }

    /* Section with Dark or Centered content */
    .section.center > * {
        max-width: 1200px;
        align-items: center;
        width: 100%;
        margin: 0 auto;
    }

    .section.wide-columns .columns-wrapper {
        max-width: 100%;
    }

    .section.wide-columns .columns > div > div:nth-of-type(1) {
        width: 50%;
    }

    .section.wide-columns .columns > div > div:nth-of-type(2) {
        width: 50%;
    }

    .section.dark {
        padding: 64px 32px;
    }

    .section.columns-2.dark {
        padding: 64px 8%;
    }

    .section.wide-columns .columns.block div {
        margin-bottom: 20px;
    }

    .section.wide-columns .columns.block > div {
        flex-direction: row;
    }

    .section.wide-columns .columns.block .columns-img-col {
        align-self: center;
    }

    .section.wide-columns .columns.block p {
        font-size: 1.125em;
        line-height: 1.5em;
        text-align: center;
    }

    .section.dark-grey .columns.block div {
        margin-bottom: 0;
    }

    .section.package-cards-container .columns.block > div {
        flex-direction: column;
    }

    .section.dark-grey > * {
        width: unset;
    }

    .section.dark-grey.columns-container .columns.block {
        width: 80%;
        margin: 0 auto;
    }


}

@media (width >=1024px) {
  /* CTA Banner Section */
  .section.banner {
    .buttons-container {
      text-align: left;
      width: fit-content;
      display: flex;
      flex-direction: column;
      align-items: center;
    }
  }

    .section.columns-2 {
        margin-left: 11%;
        margin-right: 11%;
        display: flex;
        gap: 8%;

        > div {
            width: 46%;
        }
    }

    .section.dark {
        margin: 0;
    }

  section > .default-content-wrapper > p.fragment-wrapper {
    .section.banner {
      padding: 0 36px 0 0;
    }
  }

  .section.package-cards-container .columns.block > div {
    flex-direction: row;
}

  .section.promo-reverse .columns > div > .columns-img-col {
    order: 0;
  }

main h2#still-have-questions {
  margin: 35px 0 0 ;
}

main .icon-still-have-questions img {
  width: 64px!important;
}
}

/* section metadata */
main .section.light,
main .section.highlight {
  background-color: var(--light-color);
}<|MERGE_RESOLUTION|>--- conflicted
+++ resolved
@@ -631,11 +631,8 @@
   background-color: var(--dark-background-color);
   color: var(--light-color);
   margin: 0;
-<<<<<<< HEAD
-=======
   padding: 64px 8%;
   background-size: cover;
->>>>>>> 381f8d6d
 }
 
 .section.dark.columns-container{
