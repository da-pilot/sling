--- conflicted
+++ resolved
@@ -12,29 +12,6 @@
         "url": "/tools/sidekick/library/library.html"
       },
       {
-<<<<<<< HEAD
-        "id": "fragments",
-        "title": "Fragments",
-        "environments": ["edit"],
-        "daLibrary": true,
-        "includePaths": ["DA"],
-        "experience": "dialog",
-        "icon": "https://main--sling--da-pilot.aem.live/.da/icons/media_1754eba0e972f3aaa5a26e4cff5c8a1af99bbd324.png",
-        "path": "/tools/fragments/fragments.html"
-      }, 
-      {
-        "id": "properties",
-        "title": "Properties",
-        "environments": ["edit"],
-        "daLibrary": true,
-        "includePaths": ["DA"],
-        "experience": "dialog",
-        "icon": "https://main--sling--da-pilot.aem.live/.da/icons/media_1497fb39986fd7dc0882bdd79633114a7a5a8710f.png",
-        "path": "/tools/properties/properties.html"
-      },      
-      {
-=======
->>>>>>> 2382c56b
         "id": "showblocks",
         "title": "Blocks",
         "environments": ["dev", "preview", "live"],
@@ -45,8 +22,6 @@
         "title": "Sections",
         "environments": ["dev", "preview", "live"],
         "event": "showsections"
-<<<<<<< HEAD
-=======
       },    
       {
         "id": "review",
@@ -61,7 +36,6 @@
         "popoverRect": "width:200px; height: 200px",
         "passConfig": true,
         "passReferrer": true
->>>>>>> 2382c56b
       }
     ]
   }